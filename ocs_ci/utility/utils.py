--- conflicted
+++ resolved
@@ -3583,9 +3583,6 @@
 def enable_huge_pages():
     log.info("Enabling huge pages.")
     exec_cmd(f"oc apply -f {constants.HUGE_PAGES_TEMPLATE}")
-<<<<<<< HEAD
-    time.sleep(10)
-    log.info("Waiting for machine config will be applied with huge pages")
     wait_for_machineconfigpool_status(node_type=constants.WORKER_MACHINE)
 
 
@@ -3620,7 +3617,4 @@
     encoded_message_bytes = encoded_message.encode("ascii")
     decoded_base64_bytes = base64.b64decode(encoded_message_bytes)
     decoded_message = decoded_base64_bytes.decode("ascii")
-    return decoded_message
-=======
-    wait_for_machineconfigpool_status(node_type=constants.WORKER_MACHINE)
->>>>>>> 94a587d3
+    return decoded_message